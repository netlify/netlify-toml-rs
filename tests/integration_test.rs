--- conflicted
+++ resolved
@@ -243,11 +243,7 @@
 handler = "apiGateway2"
 
 [[{0}]]
-<<<<<<< HEAD
-path = "/foo/*"
-=======
 for = "/foo/*"
->>>>>>> 2517d032
 handler = "apiGateway1"
 
 [[{0}]]
